--- conflicted
+++ resolved
@@ -27,12 +27,7 @@
 };
 use solana_client::{
     client_error::{ClientError, ClientErrorKind},
-<<<<<<< HEAD
-    rpc_client::RpcClient as SolanaRpcClient,
-    rpc_config::RpcSendTransactionConfig,
-=======
     nonblocking::rpc_client::RpcClient as SolanaRpcClient,
->>>>>>> e39b3ed5
     rpc_request::RpcError,
 };
 use solana_program::{
